from fastapi import FastAPI, Depends, HTTPException, Query
from fastapi.responses import Response
from fastapi.security import HTTPBasic, HTTPBasicCredentials
import requests
import os
from lxml import etree

app = FastAPI()
security = HTTPBasic()

# Load configuration from environment variables
AUDIOBOOKSHELF_URL = os.getenv("AUDIOBOOKSHELF_URL", "http://localhost:13378")
AUDIOBOOKSHELF_API = f"{AUDIOBOOKSHELF_URL}/api"

# Load user API keys from environment variables
USER_KEYS = {}
users_env = os.getenv("USERS", "")
for pair in users_env.split(","):
    if ":" in pair:
        username, api_key = pair.split(":", 1)
        USER_KEYS[username] = api_key

def fetch_from_api(endpoint: str, api_key: str):
    """General function to call API with user's API key"""
    headers = {"Authorization": f"Bearer {api_key}"}
    url = f"{AUDIOBOOKSHELF_API}{endpoint}"
    print(f"📡 Fetching: {url}")  # Debugging

    try:
        response = requests.get(url, headers=headers, timeout=10)  # Timeout 10s
        response.raise_for_status()
        return response.json()
    except requests.exceptions.Timeout:
        raise HTTPException(status_code=504, detail="API Timeout")
    except requests.exceptions.RequestException as e:
        raise HTTPException(status_code=500, detail=f"API Error: {str(e)}")

def get_download_urls(id: str, api_key: str):
    """Získejte adresu URL ke stažení z ID položky"""
    item = fetch_from_api(f"/items/{id}", api_key)
    ebook_inos = [{"ino":file.get("ino"),"filename":file.get("metadata").get("filename")} for file in item.get("libraryFiles", []) if "ebook" in file.get("fileType", "")]
    return ebook_inos

@app.get("/opds/{username}")
def opds_root(username: str):
    """Returns a list of libraries for a specific user"""
    if username not in USER_KEYS:
        raise HTTPException(status_code=404, detail="User not found")

    api_key = USER_KEYS[username]
    data = fetch_from_api("/libraries", api_key)
    feed = etree.Element("feed", xmlns="http://www.w3.org/2005/Atom", nsmap={"opds": "http://opds-spec.org/2010/catalog"})
    title = etree.SubElement(feed, "title")
    title.text = f"{username}'s Libraries"

    for library in data.get("libraries", []):
        entry = etree.SubElement(feed, "entry")
        entry_title = etree.SubElement(entry, "title")
        entry_title.text = library["name"]
        link = etree.SubElement(entry, "link", href=f"/opds/{username}/library/{library['id']}", rel="subsection", type="application/atom+xml")

    feed_xml = etree.tostring(feed, pretty_print=True, xml_declaration=False, encoding="UTF-8")
    return Response(content=feed_xml, media_type="application/atom+xml")

@app.get("/opds/{username}/library/{library_id}")
def opds_library(username: str, library_id: str):
    """List of books in a specific library for a specific user"""
    if username not in USER_KEYS:
        raise HTTPException(status_code=404, detail="User not found")

    api_key = USER_KEYS[username]
    data = fetch_from_api(f"/libraries/{library_id}/items", api_key)

    print(f"📥 API response contains {len(data.get('results', []))} items")

    feed = etree.Element("feed", xmlns="http://www.w3.org/2005/Atom", nsmap={"opds": "http://opds-spec.org/2010/catalog"})
    title = etree.SubElement(feed, "title")
    title.text = f"{username}'s books"

    for book in data.get("results", []):
        print(f"🔍 Processing: {book.get('id')}")

        ebook_format = book.get("media", {}).get("ebookFormat", None)
        if not ebook_format:
            print(f"⏭ Skipping: {book.get('id')} (missing ebookFormat)")
            continue
<<<<<<< HEAD

        title = book.get("media", {}).get("metadata", {}).get("title", f"Unknown Title")
        book_id = book.get("id", "")
        download_path = f"{AUDIOBOOKSHELF_API}/items/{book_id}/download?token={api_key}"
        cover_url = f"{AUDIOBOOKSHELF_API}/items/{book_id}/cover?format=jpeg"

        print(f"✅ Adding book: {title} ({ebook_format})")

        feed += f"""
        <entry>
            <title>{title}</title>
            <id>{book_id}</id>
            <link href="{download_path}" rel="http://opds-spec.org/acquisition/open-access" type="application/{ebook_format}"/>
            <link href="{cover_url}" rel="http://opds-spec.org/image" type="image/jpeg"/>
        </entry>
        """

    feed += "</feed>"
    return Response(content=feed, media_type="application/atom+xml")
=======
            
        book_id = book.get("id", "")
        ebook_inos = get_download_urls(book_id, api_key)
        for ebook in ebook_inos:
            ino, filename = ebook.get("ino"), ebook.get("filename")
            entry_title_text = book.get("media", {}).get("metadata", {}).get("title", "Neznámý název")
            
            download_path = f"{AUDIOBOOKSHELF_API}/items/{book_id}/file/{ino}/download?token={api_key}" 
            cover_url = f"{AUDIOBOOKSHELF_API}/items/{book_id}/cover?format=jpeg"

            print(f"✅ Přidávám knihu: {entry_title_text} ({ebook_format})")

            entry = etree.SubElement(feed, "entry")
            entry_title = etree.SubElement(entry, "title")
            entry_title.text = entry_title_text
            entry_id = etree.SubElement(entry, "id")
            entry_id.text = book_id
            entry_filename = etree.SubElement(entry, "content", type="text")
            entry_filename.text = filename
            link_download = etree.SubElement(entry, "link", href=download_path, rel="http://opds-spec.org/acquisition/open-access", type=f"application/{ebook_format}")
            link_cover = etree.SubElement(entry, "link", href=cover_url, rel="http://opds-spec.org/image", type="image/jpeg")

    feed_xml = etree.tostring(feed, pretty_print=True, xml_declaration=False, encoding="UTF-8")
    return Response(content=feed_xml, media_type="application/atom+xml")
>>>>>>> cb017505

@app.get("/")
def index():
    return Response(content="""
    <!DOCTYPE html>
    <html lang='en'>
    <head>
        <meta charset='UTF-8'>
        <title>OPDS Login</title>
    </head>
    <body>
        <h1>Welcome to the OPDS server</h1>
    </body>
    </html>
    """, media_type="text/html")

# Dockerfile
DOCKERFILE = """
FROM python:3.10
WORKDIR /app
COPY requirements.txt .
RUN pip install --no-cache-dir -r requirements.txt
COPY . .
CMD ["uvicorn", "main:app", "--host", "0.0.0.0", "--port", "8000"]
"""

# docker-compose.yml
docker_compose = """
version: '3.8'
services:
  opds:
    image: ghcr.io/petr-prikryl/opds-abs:latest
    ports:
      - "8000:8000"
    environment:
      - AUDIOBOOKSHELF_URL=http://audiobookshelf:13378
      - USERS=John:API_KEY_1,Jan:API_KEY_2,guest:API_KEY_3
"""

# Save files
with open("Dockerfile", "w") as f:
    f.write(DOCKERFILE)

with open("docker-compose.yml", "w") as f:
    f.write(docker_compose)<|MERGE_RESOLUTION|>--- conflicted
+++ resolved
@@ -84,38 +84,17 @@
         if not ebook_format:
             print(f"⏭ Skipping: {book.get('id')} (missing ebookFormat)")
             continue
-<<<<<<< HEAD
-
-        title = book.get("media", {}).get("metadata", {}).get("title", f"Unknown Title")
-        book_id = book.get("id", "")
-        download_path = f"{AUDIOBOOKSHELF_API}/items/{book_id}/download?token={api_key}"
-        cover_url = f"{AUDIOBOOKSHELF_API}/items/{book_id}/cover?format=jpeg"
-
-        print(f"✅ Adding book: {title} ({ebook_format})")
-
-        feed += f"""
-        <entry>
-            <title>{title}</title>
-            <id>{book_id}</id>
-            <link href="{download_path}" rel="http://opds-spec.org/acquisition/open-access" type="application/{ebook_format}"/>
-            <link href="{cover_url}" rel="http://opds-spec.org/image" type="image/jpeg"/>
-        </entry>
-        """
-
-    feed += "</feed>"
-    return Response(content=feed, media_type="application/atom+xml")
-=======
             
         book_id = book.get("id", "")
         ebook_inos = get_download_urls(book_id, api_key)
         for ebook in ebook_inos:
             ino, filename = ebook.get("ino"), ebook.get("filename")
-            entry_title_text = book.get("media", {}).get("metadata", {}).get("title", "Neznámý název")
+            entry_title_text = book.get("media", {}).get("metadata", {}).get("title", "Unknown Title")
             
             download_path = f"{AUDIOBOOKSHELF_API}/items/{book_id}/file/{ino}/download?token={api_key}" 
             cover_url = f"{AUDIOBOOKSHELF_API}/items/{book_id}/cover?format=jpeg"
 
-            print(f"✅ Přidávám knihu: {entry_title_text} ({ebook_format})")
+            print(f"✅ Adding book: {entry_title_text} ({ebook_format})")
 
             entry = etree.SubElement(feed, "entry")
             entry_title = etree.SubElement(entry, "title")
@@ -129,7 +108,6 @@
 
     feed_xml = etree.tostring(feed, pretty_print=True, xml_declaration=False, encoding="UTF-8")
     return Response(content=feed_xml, media_type="application/atom+xml")
->>>>>>> cb017505
 
 @app.get("/")
 def index():
